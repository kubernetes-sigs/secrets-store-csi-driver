--- conflicted
+++ resolved
@@ -459,16 +459,12 @@
 		patchFn := func() (bool, error) {
 			// patch secret data with the new contents
 			if err := r.patchSecret(ctx, secretObj.SecretName, spcps.Namespace, datamap); err != nil {
-<<<<<<< HEAD
-				klog.ErrorS(err, "failed to patch secret data", "secret", klog.ObjectRef{Namespace: spc.Namespace, Name: secretName}, "spc", klog.KObj(spc), "controller", "rotation")
-=======
 				// syncSecret.enabled is set to false by default in the helm chart for installing the driver in v0.0.23+
 				// that would result in a forbidden error, so generate a warning that can be helpful for debugging
 				if apierrors.IsForbidden(err) {
 					klog.Warning(controllers.SyncSecretForbiddenWarning)
 				}
-				klog.ErrorS(err, "failed to patch secret data", "secret", klog.ObjectRef{Namespace: spcNamespace, Name: secretName}, "spc", klog.KObj(spc), "controller", "rotation")
->>>>>>> dcf491d1
+				klog.ErrorS(err, "failed to patch secret data", "secret", klog.ObjectRef{Namespace: spc.Namespace, Name: secretName}, "spc", klog.KObj(spc), "controller", "rotation")
 				return false, nil
 			}
 			return true, nil
