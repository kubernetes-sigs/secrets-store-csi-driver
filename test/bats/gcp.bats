#!/usr/bin/env bats

load helpers

BATS_TESTS_DIR=test/bats/tests/gcp
WAIT_TIME=60
SLEEP_TIME=1
NAMESPACE=default
PROVIDER_NAMESPACE=kube-system
PROVIDER_YAML=https://raw.githubusercontent.com/GoogleCloudPlatform/secrets-store-csi-driver-provider-gcp/main/deploy/provider-gcp-plugin.yaml
BASE64_FLAGS="-w 0"

export RESOURCE_NAME=${RESOURCE_NAME:-"projects/735463103342/secrets/test-secret-a/versions/latest"}
export FILE_NAME=${FILE_NAME:-"secret"}
export SECRET_VALUE=${SECRET_VALUE:-"aHVudGVyMg=="}

setup() {
  if [[ -z "${GCP_SA_JSON}" ]]; then
    echo "Error: GCP Service Account (GCP_SA_JSON) is not provided" >&2
    return 1
  fi
}

@test "install gcp provider" {	
  run kubectl apply -f $PROVIDER_YAML --namespace $PROVIDER_NAMESPACE
  assert_success	

  cmd="kubectl wait --for=condition=Ready --timeout=60s pod -l app=csi-secrets-store-provider-gcp --namespace $PROVIDER_NAMESPACE"
  wait_for_process $WAIT_TIME $SLEEP_TIME "$cmd"

  GCP_PROVIDER_POD=$(kubectl get pod --namespace $PROVIDER_NAMESPACE -l app=csi-secrets-store-provider-gcp -o jsonpath="{.items[0].metadata.name}")	

  run kubectl get pod/$GCP_PROVIDER_POD --namespace $PROVIDER_NAMESPACE
  assert_success
}

@test "create gcp k8s secret for provider auth" {
  run kubectl create secret generic secrets-store-creds --namespace $NAMESPACE --from-literal=key.json="${GCP_SA_JSON}"
  assert_success

  # label the node publish secret ref secret
  run kubectl label secret secrets-store-creds secrets-store.csi.k8s.io/used=true
  assert_success
}

@test "secretproviderclasses crd is established" {
  cmd="kubectl wait --for condition=established --timeout=60s crd/secretproviderclasses.secrets-store.csi.x-k8s.io"
  wait_for_process $WAIT_TIME $SLEEP_TIME "$cmd"

  run kubectl get crd/secretproviderclasses.secrets-store.csi.x-k8s.io
  assert_success
}

@test "Test rbac roles and role bindings exist" {
  run kubectl get clusterrole/secretproviderclasses-role
  assert_success

  run kubectl get clusterrole/secretproviderrotation-role
  assert_success

  run kubectl get clusterrole/secretprovidersyncing-role
  assert_success

  run kubectl get clusterrolebinding/secretproviderclasses-rolebinding
  assert_success

  run kubectl get clusterrolebinding/secretproviderrotation-rolebinding
  assert_success

  run kubectl get clusterrolebinding/secretprovidersyncing-rolebinding
  assert_success
}

@test "deploy gcp secretproviderclass crd" {
  envsubst < $BATS_TESTS_DIR/gcp_v1alpha1_secretproviderclass.yaml | kubectl apply -f -

  cmd="kubectl get secretproviderclasses.secrets-store.csi.x-k8s.io/gcp -o yaml | grep gcp"
  wait_for_process $WAIT_TIME $SLEEP_TIME "$cmd"
}

@test "CSI inline volume test with pod portability" {
  envsubst < $BATS_TESTS_DIR/pod-secrets-store-inline-volume-crd.yaml | kubectl apply -f -
  
  cmd="kubectl wait --for=condition=Ready --timeout=60s pod/secrets-store-inline-crd"
  wait_for_process $WAIT_TIME $SLEEP_TIME "$cmd"

  run kubectl get pod/secrets-store-inline-crd
  assert_success
}

@test "CSI inline volume test with pod portability - read gcp kv secret from pod" {
  result=$(kubectl exec secrets-store-inline-crd -- cat /mnt/secrets-store/$FILE_NAME)
  [[ "${result//$'\r'}" == "${SECRET_VALUE}" ]]
<<<<<<< HEAD
}

@test "Test filtered watch for nodePublishSecretRef" {
  run helm upgrade csi-secrets-store manifest_staging/charts/secrets-store-csi-driver --namespace=kube-system --reuse-values --set filteredWatchSecret=true --wait --timeout=5m -v=5 --debug
  assert_success

  kubectl create ns filtered-watch
  kubectl create secret generic secrets-store-creds --from-literal=key.json="${GCP_SA_JSON}" -n filtered-watch
  # label the node publish secret ref secret
  run kubectl label secret secrets-store-creds secrets-store.csi.k8s.io/used=true -n filtered-watch
  assert_success

  envsubst < $BATS_TESTS_DIR/gcp_v1alpha1_secretproviderclass.yaml | kubectl apply -n filtered-watch -f -
  envsubst < $BATS_TESTS_DIR/pod-secrets-store-inline-volume-crd.yaml | kubectl apply -n filtered-watch -f -

  cmd="kubectl wait -n filtered-watch --for=condition=Ready --timeout=60s pod/secrets-store-inline-crd"
  wait_for_process $WAIT_TIME $SLEEP_TIME "$cmd"

  run kubectl get pod/secrets-store-inline-crd -n filtered-watch
  assert_success

  result=$(kubectl exec secrets-store-inline-crd -- cat /mnt/secrets-store/$FILE_NAME)
  [[ "${result//$'\r'}" == "${SECRET_VALUE}" ]]
=======
>>>>>>> 9d141825
}<|MERGE_RESOLUTION|>--- conflicted
+++ resolved
@@ -91,30 +91,4 @@
 @test "CSI inline volume test with pod portability - read gcp kv secret from pod" {
   result=$(kubectl exec secrets-store-inline-crd -- cat /mnt/secrets-store/$FILE_NAME)
   [[ "${result//$'\r'}" == "${SECRET_VALUE}" ]]
-<<<<<<< HEAD
-}
-
-@test "Test filtered watch for nodePublishSecretRef" {
-  run helm upgrade csi-secrets-store manifest_staging/charts/secrets-store-csi-driver --namespace=kube-system --reuse-values --set filteredWatchSecret=true --wait --timeout=5m -v=5 --debug
-  assert_success
-
-  kubectl create ns filtered-watch
-  kubectl create secret generic secrets-store-creds --from-literal=key.json="${GCP_SA_JSON}" -n filtered-watch
-  # label the node publish secret ref secret
-  run kubectl label secret secrets-store-creds secrets-store.csi.k8s.io/used=true -n filtered-watch
-  assert_success
-
-  envsubst < $BATS_TESTS_DIR/gcp_v1alpha1_secretproviderclass.yaml | kubectl apply -n filtered-watch -f -
-  envsubst < $BATS_TESTS_DIR/pod-secrets-store-inline-volume-crd.yaml | kubectl apply -n filtered-watch -f -
-
-  cmd="kubectl wait -n filtered-watch --for=condition=Ready --timeout=60s pod/secrets-store-inline-crd"
-  wait_for_process $WAIT_TIME $SLEEP_TIME "$cmd"
-
-  run kubectl get pod/secrets-store-inline-crd -n filtered-watch
-  assert_success
-
-  result=$(kubectl exec secrets-store-inline-crd -- cat /mnt/secrets-store/$FILE_NAME)
-  [[ "${result//$'\r'}" == "${SECRET_VALUE}" ]]
-=======
->>>>>>> 9d141825
 }