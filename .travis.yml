--- conflicted
+++ resolved
@@ -27,10 +27,6 @@
       install:
         - sudo apt update && sudo apt install cifs-utils procps -y
       script: sudo -E env "PATH=$PATH" make sanity-test
-    - stage: "build, deploy"
-      script:
-        - make build
-<<<<<<< HEAD
     - stage: test
       name: "e2e"
       before_script:
@@ -61,7 +57,9 @@
         - helm init --service-account tiller --upgrade --wait
       script:
         - make e2e
-=======
+    - stage: "build, deploy"
+      script:
+        - make build
       deploy:
         - provider: script
           skip_cleanup: true
@@ -69,5 +67,4 @@
           on:
             repo: deislabs/secrets-store-csi-driver
             branch: master
-            tags: true
->>>>>>> 903dd624
+            tags: true